--- conflicted
+++ resolved
@@ -153,27 +153,17 @@
             const NAME: &'static str = "unresolvable.svc.cluster.local";
             let ctrl = controller::new()
                 .destination_fail(
-<<<<<<< HEAD
-                    "unresolvable.example.com",
-                    grpc::Status::new(grpc::Code::InvalidArgument, "unresolvabe"),
-                );
-=======
                     NAME,
                     grpc::Status::new(grpc::Code::InvalidArgument, "unresolvable"),
                 )
                 .no_more_destinations();
->>>>>>> fc5808a3
 
             let proxy = proxy::new()
                 .controller(ctrl.run())
                 .outbound(srv)
                 .run();
 
-<<<<<<< HEAD
-            let client = $make_client(proxy.outbound, "unresolvable.example.com");
-=======
             let client = $make_client(proxy.outbound, NAME);
->>>>>>> fc5808a3
 
             assert_eq!(client.get("/"), "hello");
         }
